import ElectronStore from "electron-store"
import { Singleton } from "./utils/singleton";
import migrations from "../migrations/cluster-store"
import { Cluster, ClusterBaseInfo } from "../main/cluster";
<<<<<<< HEAD
=======
import * as version200Beta2 from "../migrations/cluster-store/2.0.0-beta.2"
import * as version241 from "../migrations/cluster-store/2.4.1"
import * as version260Beta2 from "../migrations/cluster-store/2.6.0-beta.2"
import * as version260Beta3 from "../migrations/cluster-store/2.6.0-beta.3"
import * as version270Beta0 from "../migrations/cluster-store/2.7.0-beta.0"
import * as version270Beta1 from "../migrations/cluster-store/2.7.0-beta.1"
import * as version360Beta1 from "../migrations/cluster-store/3.6.0-beta.1"
import { getAppVersion } from "./utils/app-version";
>>>>>>> 55687b7d

export class ClusterStore extends Singleton {
  private store = new ElectronStore({
    name: "lens-cluster-store",
    accessPropertiesByDotNotation: false, // To make dots safe in cluster context names
    migrations: migrations,
  })

<<<<<<< HEAD
  public getAllClusterObjects(): Cluster[] {
=======
  private constructor() {
    this.store = new ElectronStore({
      // @ts-ignore
      // fixme: tests are failed without "projectVersion"
      projectVersion: getAppVersion(),
      name: "lens-cluster-store",
      accessPropertiesByDotNotation: false, // To make dots safe in cluster context names
      migrations: {
        "2.0.0-beta.2": version200Beta2.migration,
        "2.4.1": version241.migration,
        "2.6.0-beta.2": version260Beta2.migration,
        "2.6.0-beta.3": version260Beta3.migration,
        "2.7.0-beta.0": version270Beta0.migration,
        "2.7.0-beta.1": version270Beta1.migration,
        "3.6.0-beta.1": version360Beta1.migration
      }
    })
  }

  public getAllClusterObjects(): Array<Cluster> {
>>>>>>> 55687b7d
    return this.store.get("clusters", []).map((clusterInfo: ClusterBaseInfo) => {
      return new Cluster(clusterInfo)
    })
  }

  public getAllClusters(): Array<ClusterBaseInfo> {
    return this.store.get("clusters", [])
  }

  public removeCluster(id: string): void {
    this.store.delete(id);
    const clusterBaseInfos = this.getAllClusters()
    const index = clusterBaseInfos.findIndex((cbi) => cbi.id === id)
    if (index !== -1) {
      clusterBaseInfos.splice(index, 1)
      this.store.set("clusters", clusterBaseInfos)
    }
  }

  public removeClustersByWorkspace(workspace: string) {
    this.getAllClusters().forEach((cluster) => {
      if (cluster.workspace === workspace) {
        this.removeCluster(cluster.id)
      }
    })
  }

  public getCluster(id: string): Cluster {
    const cluster = this.getAllClusterObjects().find((cluster) => cluster.id === id)
    if (cluster) {
      return cluster
    }

    return null
  }

  public saveCluster(cluster: ClusterBaseInfo) {
    const clusters = this.getAllClusters();
    const index = clusters.findIndex((cl) => cl.id === cluster.id)
    const storable = {
      id: cluster.id,
      kubeConfigPath: cluster.kubeConfigPath,
      contextName: cluster.contextName,
      preferences: cluster.preferences,
      workspace: cluster.workspace
    }
    if (index === -1) {
      clusters.push(storable)
    } else {
      clusters[index] = storable
    }
    this.store.set("clusters", clusters)
  }

  public storeClusters(clusters: ClusterBaseInfo[]) {
    clusters.forEach((cluster: ClusterBaseInfo) => {
      this.removeCluster(cluster.id)
      this.saveCluster(cluster)
    })
  }

  public reloadCluster(cluster: ClusterBaseInfo): void {
    const storedCluster = this.getCluster(cluster.id);
    if (storedCluster) {
      cluster.kubeConfigPath = storedCluster.kubeConfigPath
      cluster.contextName = storedCluster.contextName
      cluster.preferences = storedCluster.preferences
      cluster.workspace = storedCluster.workspace
    }
  }
}

export const clusterStore: ClusterStore = ClusterStore.getInstance();<|MERGE_RESOLUTION|>--- conflicted
+++ resolved
@@ -2,17 +2,6 @@
 import { Singleton } from "./utils/singleton";
 import migrations from "../migrations/cluster-store"
 import { Cluster, ClusterBaseInfo } from "../main/cluster";
-<<<<<<< HEAD
-=======
-import * as version200Beta2 from "../migrations/cluster-store/2.0.0-beta.2"
-import * as version241 from "../migrations/cluster-store/2.4.1"
-import * as version260Beta2 from "../migrations/cluster-store/2.6.0-beta.2"
-import * as version260Beta3 from "../migrations/cluster-store/2.6.0-beta.3"
-import * as version270Beta0 from "../migrations/cluster-store/2.7.0-beta.0"
-import * as version270Beta1 from "../migrations/cluster-store/2.7.0-beta.1"
-import * as version360Beta1 from "../migrations/cluster-store/3.6.0-beta.1"
-import { getAppVersion } from "./utils/app-version";
->>>>>>> 55687b7d
 
 export class ClusterStore extends Singleton {
   private store = new ElectronStore({
@@ -21,36 +10,13 @@
     migrations: migrations,
   })
 
-<<<<<<< HEAD
   public getAllClusterObjects(): Cluster[] {
-=======
-  private constructor() {
-    this.store = new ElectronStore({
-      // @ts-ignore
-      // fixme: tests are failed without "projectVersion"
-      projectVersion: getAppVersion(),
-      name: "lens-cluster-store",
-      accessPropertiesByDotNotation: false, // To make dots safe in cluster context names
-      migrations: {
-        "2.0.0-beta.2": version200Beta2.migration,
-        "2.4.1": version241.migration,
-        "2.6.0-beta.2": version260Beta2.migration,
-        "2.6.0-beta.3": version260Beta3.migration,
-        "2.7.0-beta.0": version270Beta0.migration,
-        "2.7.0-beta.1": version270Beta1.migration,
-        "3.6.0-beta.1": version360Beta1.migration
-      }
-    })
-  }
-
-  public getAllClusterObjects(): Array<Cluster> {
->>>>>>> 55687b7d
     return this.store.get("clusters", []).map((clusterInfo: ClusterBaseInfo) => {
       return new Cluster(clusterInfo)
     })
   }
 
-  public getAllClusters(): Array<ClusterBaseInfo> {
+  public getAllClusters(): ClusterBaseInfo[] {
     return this.store.get("clusters", [])
   }
 
