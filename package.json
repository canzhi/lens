{
  "name": "kontena-lens",
  "productName": "Lens",
  "description": "Lens - The Kubernetes IDE",
  "version": "3.6.0-dev",
<<<<<<< HEAD
  "main": "static/build/main.js",
  "copyright": "© 2020, Lakend Labs, Inc.",
=======
  "main": "out/main.js",
  "copyright": "© 2020, Mirantis, Inc.",
>>>>>>> 0a5626fd
  "license": "MIT",
  "author": {
    "name": "Mirantis, Inc.",
    "email": "info@k8slens.dev"
  },
  "scripts": {
    "dev": "concurrently -k \"yarn dev-run -C\" \"yarn dev:main\" \"yarn dev:renderer\"",
    "dev-run": "nodemon --watch static/build/main.js --exec \"electron --inspect .\" $@",
    "dev:main": "env DEBUG=true yarn compile:main --watch $@",
    "dev:renderer": "env DEBUG=true yarn compile:renderer --watch $@",
    "compile": "env NODE_ENV=production concurrently yarn:compile:*",
    "compile:main": "webpack --config webpack.main.ts",
    "compile:renderer": "webpack --config webpack.renderer.ts",
    "compile:i18n": "lingui compile",
    "build:linux": "yarn compile && electron-builder --linux --dir -c.productName=Lens",
    "build:mac": "yarn compile && electron-builder --mac --dir -c.productName=Lens",
    "build:win": "yarn compile && electron-builder --win --dir -c.productName=Lens",
    "test": "jest --env=jsdom src $@",
    "integration": "jest --coverage integration $@",
    "dist": "yarn compile && electron-builder --publish onTag",
    "dist:win": "yarn compile && electron-builder --publish onTag --x64 --ia32",
    "dist:dir": "yarn dist --dir -c.compression=store -c.mac.identity=null",
    "postinstall": "patch-package",
    "i18n:extract": "lingui extract",
    "download-bins": "concurrently yarn:download:*",
    "download:kubectl": "yarn run ts-node build/download_kubectl.ts",
    "download:helm": "yarn run ts-node build/download_helm.ts",
    "lint": "eslint $@ --ext js,ts,tsx --max-warnings=0  src/",
    "rebuild-pty": "yarn run electron-rebuild -f -w node-pty"
  },
  "config": {
    "bundledKubectlVersion": "1.17.4",
    "bundledHelmVersion": "3.2.4"
  },
  "engines": {
    "node": ">=12.0 <13.0"
  },
  "lingui": {
    "locales": [
      "en",
      "ru",
      "fi"
    ],
    "format": "po",
    "sourceLocale": "en",
    "fallbackLocale": "en",
    "compileNamespace": "cjs",
    "catalogs": [
      {
        "path": "./locales/{locale}/messages",
        "include": "./src/renderer"
      }
    ]
  },
  "jest": {
    "testRegex": ".*_(spec|test)\\.[jt]sx?$",
    "collectCoverage": false,
    "verbose": true,
    "testEnvironment": "node",
    "transform": {
      "^.+\\.tsx?$": "ts-jest"
    },
    "moduleNameMapper": {
      "\\.(css|scss)$": "<rootDir>/__mocks__/styleMock.ts"
    }
  },
  "build": {
    "afterSign": "build/notarize.js",
    "extraResources": [
      {
        "from": "src/features/",
        "to": "features/",
        "filter": "**/*"
      },
      {
        "from": "locales/",
        "to": "locales/",
        "filter": "**/*.js"
      },
      {
        "from": "static/",
        "to": "static/",
        "filter": "!**/main.js"
      },
      "LICENSE"
    ],
    "linux": {
      "category": "Network",
      "target": [
        "snap",
        "AppImage"
      ],
      "extraResources": [
        {
          "from": "binaries/client/linux/x64/kubectl",
          "to": "./x64/kubectl"
        },
        {
          "from": "binaries/client/helm3/helm3",
          "to": "./helm3/helm3"
        }
      ]
    },
    "mac": {
      "hardenedRuntime": true,
      "gatekeeperAssess": false,
      "entitlements": "build/entitlements.mac.plist",
      "entitlementsInherit": "build/entitlements.mac.plist",
      "extraResources": [
        {
          "from": "binaries/client/darwin/x64/kubectl",
          "to": "./x64/kubectl"
        },
        {
          "from": "binaries/client/helm3/helm3",
          "to": "./helm3/helm3"
        }
      ]
    },
    "win": {
      "target": [
        "nsis"
      ],
      "extraResources": [
        {
          "from": "binaries/client/windows/x64/kubectl.exe",
          "to": "./x64/kubectl.exe"
        },
        {
          "from": "binaries/client/windows/ia32/kubectl.exe",
          "to": "./ia32/kubectl.exe"
        },
        {
          "from": "binaries/client/helm3/helm3.exe",
          "to": "./helm3/helm3.exe"
        }
      ]
    },
    "publish": [
      {
        "provider": "github",
        "repo": "lens",
        "owner": "lensapp"
      }
    ],
    "snap": {
      "confinement": "classic"
    }
  },
  "dependencies": {
    "@hapi/call": "^8.0.0",
    "@hapi/subtext": "^7.0.3",
    "@kubernetes/client-node": "^0.12.0",
    "@types/crypto-js": "^3.1.47",
    "@types/electron-window-state": "^2.0.34",
    "@types/fs-extra": "^9.0.1",
    "@types/http-proxy": "^1.17.4",
    "@types/js-yaml": "^3.12.4",
    "@types/jsonpath": "^0.2.0",
    "@types/lodash": "^4.14.155",
    "@types/marked": "^0.7.4",
    "@types/mock-fs": "^4.10.0",
    "@types/node": "^12.12.45",
    "@types/proper-lockfile": "^4.1.1",
    "@types/tar": "^4.0.3",
    "chalk": "^4.1.0",
    "conf": "^7.0.1",
    "crypto-js": "^4.0.0",
    "electron-updater": "^4.3.1",
    "electron-window-state": "^5.0.3",
    "filenamify": "^4.1.0",
    "fs-extra": "^9.0.1",
    "handlebars": "^4.7.6",
    "http-proxy": "^1.18.1",
    "immer": "^7.0.5",
    "js-yaml": "^3.14.0",
    "jsonpath": "^1.0.2",
    "lodash": "^4.17.15",
    "mac-ca": "^1.0.4",
    "marked": "^1.1.0",
    "md5-file": "^5.0.0",
    "mobx": "^5.15.5",
    "mobx-observable-history": "^1.0.3",
    "mock-fs": "^4.12.0",
    "node-machine-id": "^1.1.12",
    "node-pty": "^0.9.0",
    "openid-client": "^3.15.2",
    "path-to-regexp": "^6.1.0",
    "proper-lockfile": "^4.1.1",
    "react-router": "^5.2.0",
    "request": "^2.88.2",
    "request-promise-native": "^1.0.8",
    "semver": "^7.3.2",
    "serializr": "^2.0.3",
    "shell-env": "^3.0.0",
    "tar": "^6.0.2",
    "tcp-port-used": "^1.0.1",
    "tempy": "^0.5.0",
    "universal-analytics": "^0.4.20",
    "uuid": "^8.1.0",
    "win-ca": "^3.2.0",
    "winston": "^3.2.1",
    "winston-transport-browserconsole": "^1.0.5",
    "ws": "^7.3.0"
  },
  "devDependencies": {
    "@babel/core": "^7.10.2",
    "@babel/plugin-syntax-dynamic-import": "^7.2.0",
    "@babel/plugin-transform-runtime": "^7.6.2",
    "@babel/preset-env": "^7.10.2",
    "@babel/preset-react": "^7.10.1",
    "@babel/preset-typescript": "^7.10.1",
    "@emeraldpay/hashicon-react": "^0.4.0",
    "@lingui/babel-preset-react": "^2.9.1",
    "@lingui/cli": "^3.0.0-13",
    "@lingui/loader": "^3.0.0-13",
    "@lingui/macro": "^3.0.0-13",
    "@lingui/react": "^3.0.0-13",
    "@material-ui/core": "^4.10.1",
    "@types/chart.js": "^2.9.21",
    "@types/circular-dependency-plugin": "^5.0.1",
    "@types/color": "^3.0.1",
    "@types/dompurify": "^2.0.2",
    "@types/hapi": "^18.0.3",
    "@types/hoist-non-react-statics": "^3.3.1",
    "@types/html-webpack-plugin": "^3.2.3",
    "@types/jest": "^25.2.3",
    "@types/material-ui": "^0.21.7",
    "@types/md5-file": "^4.0.2",
    "@types/mini-css-extract-plugin": "^0.9.1",
    "@types/react": "^16.9.35",
    "@types/react-router-dom": "^5.1.5",
    "@types/react-select": "^3.0.13",
    "@types/react-window": "^1.8.2",
    "@types/request": "^2.48.5",
    "@types/request-promise-native": "^1.0.17",
    "@types/semver": "^7.2.0",
    "@types/shelljs": "^0.8.8",
    "@types/tcp-port-used": "^1.0.0",
    "@types/tempy": "^0.3.0",
    "@types/terser-webpack-plugin": "^3.0.0",
    "@types/universal-analytics": "^0.4.4",
    "@types/uuid": "^8.0.0",
    "@types/webdriverio": "^4.13.0",
    "@types/webpack": "^4.41.17",
    "@types/webpack-env": "^1.15.2",
    "@types/webpack-node-externals": "^1.7.1",
    "@typescript-eslint/eslint-plugin": "^3.4.0",
    "@typescript-eslint/parser": "^3.4.0",
    "ace-builds": "^1.4.11",
    "ansi_up": "^4.0.4",
    "babel-core": "^7.0.0-beta.3",
    "babel-loader": "^8.1.0",
    "babel-plugin-macros": "^2.8.0",
    "babel-runtime": "^6.26.0",
    "chart.js": "^2.9.3",
    "circular-dependency-plugin": "^5.2.0",
    "color": "^3.1.2",
    "concurrently": "^5.2.0",
    "css-element-queries": "^1.2.3",
    "css-loader": "^3.5.3",
    "dompurify": "^2.0.11",
    "electron": "^9.1.2",
    "electron-builder": "^22.7.0",
    "electron-notarize": "^0.3.0",
    "electron-rebuild": "^1.11.0",
    "eslint": "^7.3.1",
    "file-loader": "^6.0.0",
    "flex.box": "^3.4.4",
    "fork-ts-checker-webpack-plugin": "^5.0.0",
    "hoist-non-react-statics": "^3.3.2",
    "html-webpack-plugin": "^4.3.0",
    "identity-obj-proxy": "^3.0.0",
    "include-media": "^1.4.9",
    "jest": "^26.0.1",
    "make-plural": "^6.2.1",
    "material-design-icons": "^3.0.1",
    "mini-css-extract-plugin": "^0.9.0",
    "mobx-react": "^6.2.2",
    "moment": "^2.26.0",
    "node-loader": "^0.6.0",
    "node-sass": "^4.14.1",
    "nodemon": "^2.0.4",
    "patch-package": "^6.2.2",
    "postinstall-postinstall": "^2.1.0",
    "raw-loader": "^4.0.1",
    "react": "^16.13.1",
    "react-dom": "^16.13.1",
    "react-router-dom": "^5.2.0",
    "react-select": "^3.1.0",
    "react-window": "^1.8.5",
    "sass-loader": "^8.0.2",
    "spectron": "11.0.0",
    "style-loader": "^1.2.1",
    "terser-webpack-plugin": "^3.0.3",
    "ts-jest": "^26.1.0",
    "ts-loader": "^7.0.5",
    "ts-node": "^8.10.2",
    "typeface-roboto": "^0.0.75",
    "typescript": "^3.9.5",
    "url-loader": "^4.1.0",
    "webpack": "^4.43.0",
    "webpack-cli": "^3.3.11",
    "webpack-node-externals": "^1.7.2",
    "xterm": "^4.6.0",
    "xterm-addon-fit": "^0.4.0"
  }
}<|MERGE_RESOLUTION|>--- conflicted
+++ resolved
@@ -3,13 +3,9 @@
   "productName": "Lens",
   "description": "Lens - The Kubernetes IDE",
   "version": "3.6.0-dev",
-<<<<<<< HEAD
   "main": "static/build/main.js",
   "copyright": "© 2020, Lakend Labs, Inc.",
-=======
-  "main": "out/main.js",
   "copyright": "© 2020, Mirantis, Inc.",
->>>>>>> 0a5626fd
   "license": "MIT",
   "author": {
     "name": "Mirantis, Inc.",
